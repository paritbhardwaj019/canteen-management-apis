--- conflicted
+++ resolved
@@ -270,11 +270,8 @@
     throw unauthorized("Invalid credentials");
   }
 
-<<<<<<< HEAD
   // Generate tokens
   console.log("user", user);
-=======
->>>>>>> ceb678f0
   const accessToken = generateAccessToken({
     userId: user.id,
     email: user.email,
